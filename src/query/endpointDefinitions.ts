import type { AnyAction, ThunkDispatch } from '@reduxjs/toolkit'
import type { RootState } from './core/apiState'
import type {
  BaseQueryExtraOptions,
  BaseQueryFn,
  BaseQueryResult,
  BaseQueryArg,
  BaseQueryApi,
  QueryReturnValue,
  BaseQueryError,
  BaseQueryMeta,
} from './baseQueryTypes'
import type {
  HasRequiredProps,
  MaybePromise,
  OmitFromUnion,
  CastAny,
} from './tsHelpers'
import type { NEVER } from './fakeBaseQuery'

const resultType = /* @__PURE__ */ Symbol()
const baseQuery = /* @__PURE__ */ Symbol()

interface EndpointDefinitionWithQuery<
  QueryArg,
  BaseQuery extends BaseQueryFn,
  ResultType
> {
  /**
   * `query` can be a function that returns either a `string` or an `object` which is passed to your `baseQuery`. If you are using [fetchBaseQuery](./fetchBaseQuery), this can return either a `string` or an `object` of properties in `FetchArgs`. If you use your own custom [`baseQuery`](../../rtk-query/usage/customizing-queries), you can customize this behavior to your liking.
   *
   * @example
   *
   * ```ts
   * // codeblock-meta title="query example"
   *
   * import { createApi, fetchBaseQuery } from '@reduxjs/toolkit/query/react'
   * interface Post {
   *   id: number
   *   name: string
   * }
   * type PostsResponse = Post[]
   *
   * const api = createApi({
   *   baseQuery: fetchBaseQuery({ baseUrl: '/' }),
   *   endpoints: (build) => ({
   *     getPosts: build.query<PostsResponse, void>({
   *       // highlight-start
   *       query: () => 'posts',
   *       // highlight-end
   *     })
   *   })
   * })
   * ```
   */
  query(arg: QueryArg): BaseQueryArg<BaseQuery>
  queryFn?: never
  /**
   * A function to manipulate the data returned by a query or mutation.
   */
  transformResponse?(
    baseQueryReturnValue: BaseQueryResult<BaseQuery>,
    meta: BaseQueryMeta<BaseQuery>
  ): ResultType | Promise<ResultType>
}

interface EndpointDefinitionWithQueryFn<
  QueryArg,
  BaseQuery extends BaseQueryFn,
  ResultType
> {
  /**
   * Can be used in place of `query` as an inline function that bypasses `baseQuery` completely for the endpoint.
   *
   * @example
   * ```ts
   * // codeblock-meta title="Basic queryFn example"
   *
   * import { createApi, fetchBaseQuery } from '@reduxjs/toolkit/query/react'
   * interface Post {
   *   id: number
   *   name: string
   * }
   * type PostsResponse = Post[]
   *
   * const api = createApi({
   *   baseQuery: fetchBaseQuery({ baseUrl: '/' }),
   *   endpoints: (build) => ({
   *     getPosts: build.query<PostsResponse, void>({
   *       query: () => 'posts',
   *     }),
   *     flipCoin: build.query<'heads' | 'tails', void>({
   *       // highlight-start
   *       queryFn(arg, queryApi, extraOptions, baseQuery) {
   *         const randomVal = Math.random()
   *         if (randomVal < 0.45) {
   *           return { data: 'heads' }
   *         }
   *         if (randomVal < 0.9) {
   *           return { data: 'tails' }
   *         }
   *         return { error: { status: 500, data: "Coin landed on it's edge!" } }
   *       }
   *       // highlight-end
   *     })
   *   })
   * })
   * ```
   */
  queryFn(
    arg: QueryArg,
    api: BaseQueryApi,
    extraOptions: BaseQueryExtraOptions<BaseQuery>,
    baseQuery: (arg: Parameters<BaseQuery>[0]) => ReturnType<BaseQuery>
  ): MaybePromise<QueryReturnValue<ResultType, BaseQueryError<BaseQuery>>>
  query?: never
  transformResponse?: never
}

export type BaseEndpointDefinition<
  QueryArg,
  BaseQuery extends BaseQueryFn,
  ResultType
> = (
  | ([CastAny<BaseQueryResult<BaseQuery>, {}>] extends [NEVER]
      ? never
      : EndpointDefinitionWithQuery<QueryArg, BaseQuery, ResultType>)
  | EndpointDefinitionWithQueryFn<QueryArg, BaseQuery, ResultType>
) & {
  /* phantom type */
  [resultType]?: ResultType
  /* phantom type */
  [baseQuery]?: BaseQuery
} & HasRequiredProps<
    BaseQueryExtraOptions<BaseQuery>,
    { extraOptions: BaseQueryExtraOptions<BaseQuery> },
    { extraOptions?: BaseQueryExtraOptions<BaseQuery> }
  >

export enum DefinitionType {
  query = 'query',
  mutation = 'mutation',
}

export type GetResultDescriptionFn<
  TagTypes extends string,
  ResultType,
  QueryArg,
  ErrorType
> = (
  result: ResultType | undefined,
  error: ErrorType | undefined,
  arg: QueryArg
) => ReadonlyArray<TagDescription<TagTypes>>

export type FullTagDescription<TagType> = {
  type: TagType
  id?: number | string
}
export type TagDescription<TagType> = TagType | FullTagDescription<TagType>
export type ResultDescription<
  TagTypes extends string,
  ResultType,
  QueryArg,
  ErrorType
> =
  | ReadonlyArray<TagDescription<TagTypes>>
  | GetResultDescriptionFn<TagTypes, ResultType, QueryArg, ErrorType>

/** @deprecated please use `onQueryStarted` instead */
export interface QueryApi<ReducerPath extends string, Context extends {}> {
  /** @deprecated please use `onQueryStarted` instead */
  dispatch: ThunkDispatch<any, any, AnyAction>
  /** @deprecated please use `onQueryStarted` instead */
  getState(): RootState<any, any, ReducerPath>
  /** @deprecated please use `onQueryStarted` instead */
  extra: unknown
  /** @deprecated please use `onQueryStarted` instead */
  requestId: string
  /** @deprecated please use `onQueryStarted` instead */
  context: Context
}

export interface QueryExtraOptions<
  TagTypes extends string,
  ResultType,
  QueryArg,
  BaseQuery extends BaseQueryFn,
  ReducerPath extends string = string
> {
  type: DefinitionType.query
  /**
   * Used by `query` endpoints. Determines which 'tag' is attached to the cached data returned by the query.
   * Expects an array of tag type strings, an array of objects of tag types with ids, or a function that returns such an array.
   * 1.  `['Post']` - equivalent to `2`
   * 2.  `[{ type: 'Post' }]` - equivalent to `1`
   * 3.  `[{ type: 'Post', id: 1 }]`
   * 4.  `(result, error, arg) => ['Post']` - equivalent to `5`
   * 5.  `(result, error, arg) => [{ type: 'Post' }]` - equivalent to `4`
   * 6.  `(result, error, arg) => [{ type: 'Post', id: 1 }]`
   *
   * @example
   *
   * ```ts
   * // codeblock-meta title="providesTags example"
   *
   * import { createApi, fetchBaseQuery } from '@reduxjs/toolkit/query/react'
   * interface Post {
   *   id: number
   *   name: string
   * }
   * type PostsResponse = Post[]
   *
   * const api = createApi({
   *   baseQuery: fetchBaseQuery({ baseUrl: '/' }),
   *   tagTypes: ['Posts'],
   *   endpoints: (build) => ({
   *     getPosts: build.query<PostsResponse, void>({
   *       query: () => 'posts',
   *       // highlight-start
   *       providesTags: (result) =>
   *         result
   *           ? [
   *               ...result.map(({ id }) => ({ type: 'Posts' as const, id })),
   *               { type: 'Posts', id: 'LIST' },
   *             ]
   *           : [{ type: 'Posts', id: 'LIST' }],
   *       // highlight-end
   *     })
   *   })
   * })
   * ```
   */
  providesTags?: ResultDescription<
    TagTypes,
    ResultType,
    QueryArg,
    BaseQueryError<BaseQuery>
  >
  /**
   * Not to be used. A query should not invalidate tags in the cache.
   */
  invalidatesTags?: never
<<<<<<< HEAD
=======
  /** @deprecated please use `onQueryStarted` instead */
  onStart?(arg: QueryArg, queryApi: QueryApi<ReducerPath, any>): void
  /** @deprecated please use `onQueryStarted` instead */
  onError?(
    arg: QueryArg,
    queryApi: QueryApi<ReducerPath, any>,
    error: unknown,
    meta: undefined
  ): void
  /** @deprecated please use `onQueryStarted` instead */
  onSuccess?(
    arg: QueryArg,
    queryApi: QueryApi<ReducerPath, any>,
    result: ResultType,
    meta: undefined
  ): void
>>>>>>> ada1f4b6
}

export type QueryDefinition<
  QueryArg,
  BaseQuery extends BaseQueryFn,
  TagTypes extends string,
  ResultType,
  ReducerPath extends string = string
> = BaseEndpointDefinition<QueryArg, BaseQuery, ResultType> &
  QueryExtraOptions<TagTypes, ResultType, QueryArg, BaseQuery, ReducerPath>

<<<<<<< HEAD
=======
/** @deprecated please use `onQueryStarted` instead */
export interface MutationApi<ReducerPath extends string, Context extends {}> {
  /**
   * The dispatch method for the store
   */
  dispatch: ThunkDispatch<any, any, AnyAction>
  /**
   * A method to get the current state
   */
  getState(): RootState<any, any, ReducerPath>
  /**
   * `extra` as provided as `thunk.extraArgument` to the `configureStore` `getDefaultMiddleware` option.
   */
  extra: unknown
  /**
   * A unique ID generated for the mutation
   */
  requestId: string
  /**
   * A variable shared between `onStart`, `onError` and `onSuccess` of one request to pass data forward between them
   */
  context: Context
}

>>>>>>> ada1f4b6
export interface MutationExtraOptions<
  TagTypes extends string,
  ResultType,
  QueryArg,
  BaseQuery extends BaseQueryFn,
  ReducerPath extends string = string
> {
  type: DefinitionType.mutation
  /**
   * Used by `mutation` endpoints. Determines which cached data should be either re-fetched or removed from the cache.
   * Expects the same shapes as `providesTags`.
   *
   * @example
   *
   * ```ts
   * // codeblock-meta title="invalidatesTags example"
   * import { createApi, fetchBaseQuery } from '@reduxjs/toolkit/query/react'
   * interface Post {
   *   id: number
   *   name: string
   * }
   * type PostsResponse = Post[]
   *
   * const api = createApi({
   *   baseQuery: fetchBaseQuery({ baseUrl: '/' }),
   *   tagTypes: ['Posts'],
   *   endpoints: (build) => ({
   *     getPosts: build.query<PostsResponse, void>({
   *       query: () => 'posts',
   *       providesTags: (result) =>
   *         result
   *           ? [
   *               ...result.map(({ id }) => ({ type: 'Posts' as const, id })),
   *               { type: 'Posts', id: 'LIST' },
   *             ]
   *           : [{ type: 'Posts', id: 'LIST' }],
   *     }),
   *     addPost: build.mutation<Post, Partial<Post>>({
   *       query(body) {
   *         return {
   *           url: `posts`,
   *           method: 'POST',
   *           body,
   *         }
   *       },
   *       // highlight-start
   *       invalidatesTags: [{ type: 'Posts', id: 'LIST' }],
   *       // highlight-end
   *     }),
   *   })
   * })
   * ```
   */
  invalidatesTags?: ResultDescription<
    TagTypes,
    ResultType,
    QueryArg,
    BaseQueryError<BaseQuery>
  >
  /**
   * Not to be used. A mutation should not provide tags to the cache.
   */
  providesTags?: never
<<<<<<< HEAD
=======
  /** @deprecated please use `onQueryStarted` instead */
  onStart?(arg: QueryArg, mutationApi: MutationApi<ReducerPath, any>): void
  /** @deprecated please use `onQueryStarted` instead */
  onError?(
    arg: QueryArg,
    mutationApi: MutationApi<ReducerPath, any>,
    error: unknown,
    meta: BaseQueryMeta<BaseQuery>
  ): void
  /** @deprecated please use `onQueryStarted` instead */
  onSuccess?(
    arg: QueryArg,
    mutationApi: MutationApi<ReducerPath, any>,
    result: ResultType,
    meta: BaseQueryMeta<BaseQuery>
  ): void
>>>>>>> ada1f4b6
}

export type MutationDefinition<
  QueryArg,
  BaseQuery extends BaseQueryFn,
  TagTypes extends string,
  ResultType,
  ReducerPath extends string = string
> = BaseEndpointDefinition<QueryArg, BaseQuery, ResultType> &
  MutationExtraOptions<TagTypes, ResultType, QueryArg, BaseQuery, ReducerPath>

export type EndpointDefinition<
  QueryArg,
  BaseQuery extends BaseQueryFn,
  TagTypes extends string,
  ResultType,
  ReducerPath extends string = string
> =
  | QueryDefinition<QueryArg, BaseQuery, TagTypes, ResultType, ReducerPath>
  | MutationDefinition<QueryArg, BaseQuery, TagTypes, ResultType, ReducerPath>

export type EndpointDefinitions = Record<
  string,
  EndpointDefinition<any, any, any, any>
>

export function isQueryDefinition(
  e: EndpointDefinition<any, any, any, any>
): e is QueryDefinition<any, any, any, any> {
  return e.type === DefinitionType.query
}

export function isMutationDefinition(
  e: EndpointDefinition<any, any, any, any>
): e is MutationDefinition<any, any, any, any> {
  return e.type === DefinitionType.mutation
}

export type EndpointBuilder<
  BaseQuery extends BaseQueryFn,
  TagTypes extends string,
  ReducerPath extends string
> = {
  /**
   * An endpoint definition that retrieves data, and may provide tags to the cache.
   *
   * @example
   * ```js
   * // codeblock-meta title="Example of all query endpoint options"
   * const api = createApi({
   *  baseQuery,
   *  endpoints: (build) => ({
   *    getPost: build.query({
   *      query: (id) => ({ url: `post/${id}` }),
   *      // Pick out data and prevent nested properties in a hook or selector
   *      transformResponse: (response) => response.data,
   *      // `result` is the server response
   *      providesTags: (result, error, id) => [{ type: 'Post', id }],
   *      // trigger side effects or optimistic updates
   *      onQueryStarted(id, { dispatch, getState, extra, requestId, queryFulfilled, getCacheEntry, updateCachedData }) {},
   *      // handle subscriptions etc
   *      onCacheEntryAdded(id, { dispatch, getState, extra, requestId, cacheEntryRemoved, cacheDataLoaded, getCacheEntry, updateCachedData }) {},
   *    }),
   *  }),
   *});
   *```
   */
  query<ResultType, QueryArg>(
    definition: OmitFromUnion<
      QueryDefinition<QueryArg, BaseQuery, TagTypes, ResultType>,
      'type'
    >
  ): QueryDefinition<QueryArg, BaseQuery, TagTypes, ResultType>
  /**
   * An endpoint definition that alters data on the server or will possibly invalidate the cache.
   *
   * @example
   * ```js
   * // codeblock-meta title="Example of all mutation endpoint options"
   * const api = createApi({
   *   baseQuery,
   *   endpoints: (build) => ({
   *     updatePost: build.mutation({
   *       query: ({ id, ...patch }) => ({ url: `post/${id}`, method: 'PATCH', body: patch }),
   *       // Pick out data and prevent nested properties in a hook or selector
   *       transformResponse: (response) => response.data,
   *       // `result` is the server response
   *       invalidatesTags: (result, error, id) => [{ type: 'Post', id }],
   *      // trigger side effects or optimistic updates
   *      onQueryStarted(id, { dispatch, getState, extra, requestId, queryFulfilled, getCacheEntry }) {},
   *      // handle subscriptions etc
   *      onCacheEntryAdded(id, { dispatch, getState, extra, requestId, cacheEntryRemoved, cacheDataLoaded, getCacheEntry }) {},
   *     }),
   *   }),
   * });
   * ```
   */
  mutation<ResultType, QueryArg>(
    definition: OmitFromUnion<
      MutationDefinition<
        QueryArg,
        BaseQuery,
        TagTypes,
        ResultType,
        ReducerPath
      >,
      'type'
    >
  ): MutationDefinition<QueryArg, BaseQuery, TagTypes, ResultType, ReducerPath>
}

export type AssertTagTypes = <T extends FullTagDescription<string>>(t: T) => T

export function calculateProvidedBy<ResultType, QueryArg, ErrorType>(
  description:
    | ResultDescription<string, ResultType, QueryArg, ErrorType>
    | undefined,
  result: ResultType | undefined,
  error: ErrorType | undefined,
  queryArg: QueryArg,
  assertTagTypes: AssertTagTypes
): readonly FullTagDescription<string>[] {
  if (isFunction(description)) {
    return description(result as ResultType, error as undefined, queryArg)
      .map(expandTagDescription)
      .map(assertTagTypes)
  }
  if (Array.isArray(description)) {
    return description.map(expandTagDescription).map(assertTagTypes)
  }
  return []
}

function isFunction<T>(t: T): t is Extract<T, Function> {
  return typeof t === 'function'
}

function expandTagDescription(
  description: TagDescription<string>
): FullTagDescription<string> {
  return typeof description === 'string' ? { type: description } : description
}

export type QueryArgFrom<
  D extends BaseEndpointDefinition<any, any, any>
> = D extends BaseEndpointDefinition<infer QA, any, any> ? QA : unknown
export type ResultTypeFrom<
  D extends BaseEndpointDefinition<any, any, any>
> = D extends BaseEndpointDefinition<any, any, infer RT> ? RT : unknown

export type ReducerPathFrom<
  D extends EndpointDefinition<any, any, any, any>
> = D extends EndpointDefinition<any, any, any, infer RP> ? RP : unknown

export type TagTypesFrom<
  D extends EndpointDefinition<any, any, any, any>
> = D extends EndpointDefinition<any, any, infer RP, any> ? RP : unknown

export type ReplaceTagTypes<
  Definitions extends EndpointDefinitions,
  NewTagTypes extends string
> = {
  [K in keyof Definitions]: Definitions[K] extends QueryDefinition<
    infer QueryArg,
    infer BaseQuery,
    any,
    infer ResultType,
    infer ReducerPath
  >
    ? QueryDefinition<QueryArg, BaseQuery, NewTagTypes, ResultType, ReducerPath>
    : Definitions[K] extends MutationDefinition<
        infer QueryArg,
        infer BaseQuery,
        any,
        infer ResultType,
        infer ReducerPath
      >
    ? MutationDefinition<
        QueryArg,
        BaseQuery,
        NewTagTypes,
        ResultType,
        ReducerPath
      >
    : never
}<|MERGE_RESOLUTION|>--- conflicted
+++ resolved
@@ -241,25 +241,6 @@
    * Not to be used. A query should not invalidate tags in the cache.
    */
   invalidatesTags?: never
-<<<<<<< HEAD
-=======
-  /** @deprecated please use `onQueryStarted` instead */
-  onStart?(arg: QueryArg, queryApi: QueryApi<ReducerPath, any>): void
-  /** @deprecated please use `onQueryStarted` instead */
-  onError?(
-    arg: QueryArg,
-    queryApi: QueryApi<ReducerPath, any>,
-    error: unknown,
-    meta: undefined
-  ): void
-  /** @deprecated please use `onQueryStarted` instead */
-  onSuccess?(
-    arg: QueryArg,
-    queryApi: QueryApi<ReducerPath, any>,
-    result: ResultType,
-    meta: undefined
-  ): void
->>>>>>> ada1f4b6
 }
 
 export type QueryDefinition<
@@ -271,33 +252,6 @@
 > = BaseEndpointDefinition<QueryArg, BaseQuery, ResultType> &
   QueryExtraOptions<TagTypes, ResultType, QueryArg, BaseQuery, ReducerPath>
 
-<<<<<<< HEAD
-=======
-/** @deprecated please use `onQueryStarted` instead */
-export interface MutationApi<ReducerPath extends string, Context extends {}> {
-  /**
-   * The dispatch method for the store
-   */
-  dispatch: ThunkDispatch<any, any, AnyAction>
-  /**
-   * A method to get the current state
-   */
-  getState(): RootState<any, any, ReducerPath>
-  /**
-   * `extra` as provided as `thunk.extraArgument` to the `configureStore` `getDefaultMiddleware` option.
-   */
-  extra: unknown
-  /**
-   * A unique ID generated for the mutation
-   */
-  requestId: string
-  /**
-   * A variable shared between `onStart`, `onError` and `onSuccess` of one request to pass data forward between them
-   */
-  context: Context
-}
-
->>>>>>> ada1f4b6
 export interface MutationExtraOptions<
   TagTypes extends string,
   ResultType,
@@ -361,25 +315,6 @@
    * Not to be used. A mutation should not provide tags to the cache.
    */
   providesTags?: never
-<<<<<<< HEAD
-=======
-  /** @deprecated please use `onQueryStarted` instead */
-  onStart?(arg: QueryArg, mutationApi: MutationApi<ReducerPath, any>): void
-  /** @deprecated please use `onQueryStarted` instead */
-  onError?(
-    arg: QueryArg,
-    mutationApi: MutationApi<ReducerPath, any>,
-    error: unknown,
-    meta: BaseQueryMeta<BaseQuery>
-  ): void
-  /** @deprecated please use `onQueryStarted` instead */
-  onSuccess?(
-    arg: QueryArg,
-    mutationApi: MutationApi<ReducerPath, any>,
-    result: ResultType,
-    meta: BaseQueryMeta<BaseQuery>
-  ): void
->>>>>>> ada1f4b6
 }
 
 export type MutationDefinition<
@@ -439,9 +374,9 @@
    *      // `result` is the server response
    *      providesTags: (result, error, id) => [{ type: 'Post', id }],
    *      // trigger side effects or optimistic updates
-   *      onQueryStarted(id, { dispatch, getState, extra, requestId, queryFulfilled, getCacheEntry, updateCachedData }) {},
+   *      onQuery(id, { dispatch, getState, extra, requestId, resultPromise, getCacheEntry, updateCacheEntry }) {},
    *      // handle subscriptions etc
-   *      onCacheEntryAdded(id, { dispatch, getState, extra, requestId, cacheEntryRemoved, cacheDataLoaded, getCacheEntry, updateCachedData }) {},
+   *      onCacheEntryAdded(id, { dispatch, getState, extra, requestId, cleanup, firstValueResolved, getCacheEntry, updateCacheEntry }) {},
    *    }),
    *  }),
    *});
