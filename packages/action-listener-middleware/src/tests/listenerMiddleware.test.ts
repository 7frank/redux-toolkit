--- conflicted
+++ resolved
@@ -411,12 +411,6 @@
         ])
       }
     )
-<<<<<<< HEAD
-    // TODO This hopefully will be resolved in RTK 1.7 / thunk 2.4.1
-    // @ts-expect-error
-    expectType<Action<'actionListenerMiddleware/add'>>(unsubscribe)
-=======
->>>>>>> cecda167
 
     test('"can unsubscribe via middleware api', () => {
       const listener = jest.fn(
